--- conflicted
+++ resolved
@@ -67,15 +67,8 @@
 				mocked_responses: vec![$($res),*],
 			};
 			let stream = $init_stream(&transport);
-<<<<<<< HEAD
 			let res = stream.collect().wait();
-			let expected_requests: Vec<_> = vec![$($method),*].into_iter().zip(vec![$($req),*].into_iter()).collect();
-			transport.compare_requests(&expected_requests);
 			assert_eq!($expected, res.unwrap());
-=======
-			let res = stream.collect().wait().unwrap();
-			assert_eq!($expected, res);
->>>>>>> 526ef740
 		}
 	}
 }
@@ -156,17 +149,7 @@
 
 			let app = Arc::new(app);
 			let stream = $init_stream(app, &$db);
-<<<<<<< HEAD
 			let res = stream.collect().wait();
-
-			let expected_mainnet_requests: Vec<_> = vec![$($mainnet_method),*].into_iter().zip(vec![$($mainnet_req),*].into_iter()).collect();
-			mainnet.compare_requests(&expected_mainnet_requests);
-			let expected_testnet_requests: Vec<_> = vec![$($testnet_method),*].into_iter().zip(vec![$($testnet_req),*].into_iter()).collect();
-			testnet.compare_requests(&expected_testnet_requests);
-=======
-			let res = stream.collect().wait().unwrap();
->>>>>>> 526ef740
-
 			assert_eq!($expected, res.unwrap());
 		}
 	}
